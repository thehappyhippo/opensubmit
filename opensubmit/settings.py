--- conflicted
+++ resolved
@@ -215,31 +215,7 @@
 JOB_EXECUTOR_SECRET = config.get("executor", "SHARED_SECRET")
 assert(JOB_EXECUTOR_SECRET is not "")
 
-<<<<<<< HEAD
-assert(not config.has_section('overrides'))     # factored out
-=======
 GRAPPELLI_ADMIN_TITLE = "OpenSubmit"
 GRAPPELLI_SWITCH_USER = True
 
-# If config file has a section 'overrides',
-# override global config variables.
-if config.has_section('overrides'):
-    global_vars = globals()
-    for key, value in config.items('overrides'):
-        key = key.upper().strip()
-        if key.endswith('[]'):
-            key = key[:-2].strip()
-            values = map(lambda s: s.strip(), value.split(","))
-            if key in global_vars:
-                value_type = type(global_vars[key])
-                global_vars[key] = value_type(global_vars[key] + value_type(values))
-                del value_type
-            else:
-                global_vars[key] = tuple(values)
-            del values
-        else:
-            value = value.strip()
-            global_vars[key] = value
-        del key, value
-    del global_vars
->>>>>>> d5262feb
+assert(not config.has_section('overrides'))     # factored out