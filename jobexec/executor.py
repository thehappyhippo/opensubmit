--- conflicted
+++ resolved
@@ -1,9 +1,9 @@
-<<<<<<< local
-import urllib, urllib.request, urllib.error, urllib.parse, logging, zipfile, tarfile, tempfile, os, shutil, subprocess, signal, stat, configparser, sys
-=======
-import urllib, urllib.request, urllib.error, urllib.parse, logging, zipfile, tarfile, tempfile, os, shutil, subprocess, signal, stat, configparser, sys, fcntl
->>>>>>> other
-from datetime import datetime
+import urllib, urllib.request, urllib.error, urllib.parse
+import logging
+import zipfile, tarfile
+import tempfile, os, shutil, subprocess, signal, stat, configparser, sys, fcntl, pickle, psutil
+import time
+from datetime import datetime, timedelta
 
 submit_server = None
 secret = None		
@@ -167,12 +167,27 @@
 secret=config.get("Server","secret")
 targetdir=config.get("Execution","directory")
 pidfile=config.get("Execution","pidfile")
+maxruntime=int(config.get("Execution","timeout"))
 assert(targetdir.startswith('/'))
 assert(targetdir.endswith('/'))
 script_runner=config.get("Execution","script_runner")
 serialize=config.getboolean("Execution","serialize")
 
+# terminate everything under this account that runs too long
+# this is a final safeguard if the SIGALRM stuff is not working
+ourpid=os.getpid()
+username=psutil.Process(ourpid).username
+# check for other processes running under this account
+for proc in psutil.process_iter():
+	if proc.username == username and proc.pid != ourpid:
+		runtime=time.time()-proc.create_time
+		logging.debug("This user already runs %u for %u seconds."%(proc.pid,runtime))
+		if runtime > maxruntime:
+			logging.debug("Killing %u due to exceeded runtime."%proc.pid)
+			proc.kill()
+
 # If the configuration says when need to serialize, check this
+# long-runners may have being killed already, together with their lock
 if serialize:
 	fp = open(pidfile, 'w')
 	try:
